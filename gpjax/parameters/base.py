--- conflicted
+++ resolved
@@ -1,70 +1,61 @@
 import jax.numpy as jnp
 from multipledispatch import dispatch
 
-from ..gps import (
-    Prior,
-    ConjugatePosterior,
-    NonConjugatePosterior,
-    Posterior,
-    SpectralPosterior,
-)
-from ..kernels import Kernel, initialise
-from ..likelihoods import Likelihood, initialise
-from ..mean_functions import MeanFunction, initialise
+from ..kernels import Kernel
+from ..likelihoods import Likelihood
+from ..mean_functions import MeanFunction
 from ..utils import concat_dictionaries, merge_dictionaries, sort_dictionary
+from typing import Dict
+
 JaxKey = jnp.DeviceArray
+
+
+def initialise(obj) -> Dict:
+    return obj.parameters
 
 
 #####################################
 # Initialise GPs where one or more of the parameter's initialisation is stochastic
 #####################################
 
-@dispatch(JaxKey, (ConjugatePosterior, SpectralPosterior))
-def initialise(key: JaxKey, gp: ConjugatePosterior) -> dict:
-    meanf = initialise(gp.prior.mean_function)
-    kernel = concat_dictionaries(initialise(key, gp.prior.kernel), meanf)
-    all_params = concat_dictionaries(kernel, initialise(gp.likelihood))
-    return sort_dictionary(all_params)
+
+# @dispatch(JaxKey, (ConjugatePosterior, SpectralPosterior))
+# def initialise(key: JaxKey, gp: ConjugatePosterior) -> dict:
+#     meanf = initialise(gp.prior.mean_function)
+#     kernel = concat_dictionaries(initialise(key, gp.prior.kernel), meanf)
+#     all_params = concat_dictionaries(kernel, initialise(gp.likelihood))
+#     return sort_dictionary(all_params)
 
 
 # Helper function for initialising the GP's mean and kernel function
 def _initialise_hyperparams(kernel: Kernel, meanf: MeanFunction) -> dict:
-    return concat_dictionaries(initialise(kernel), initialise(meanf))
+    return concat_dictionaries((kernel), initialise(meanf))
 
 
 ##################################################
 # Initialise the GP where all of the initialisations are stochastic
 ##################################################
-@dispatch((ConjugatePosterior, SpectralPosterior))
-def initialise(gp: ConjugatePosterior) -> dict:
-    hyps = _initialise_hyperparams(gp.prior.kernel, gp.prior.mean_function)
-    all_params = concat_dictionaries(hyps, initialise(gp.likelihood))
-    return sort_dictionary(all_params)
+# @dispatch((ConjugatePosterior, SpectralPosterior))
+# def initialise(gp: ConjugatePosterior) -> dict:
+#     hyps = _initialise_hyperparams(gp.prior.kernel, gp.prior.mean_function)
+#     all_params = concat_dictionaries(hyps, initialise(gp.likelihood))
+#     return sort_dictionary(all_params)
 
 
-@dispatch((ConjugatePosterior, SpectralPosterior), object)
-def initialise(gp: ConjugatePosterior, n_data):
-    return sort_dictionary(initialise(gp))
+# @dispatch((ConjugatePosterior, SpectralPosterior), object)
+# def initialise(gp: ConjugatePosterior, n_data):
+#     return sort_dictionary(initialise(gp))
 
 
-@dispatch(NonConjugatePosterior, int)
-def initialise(gp: NonConjugatePosterior, n_data: int) -> dict:
-    hyperparams = _initialise_hyperparams(gp.prior.kernel, gp.prior.mean_function)
-    likelihood = concat_dictionaries(hyperparams, initialise(gp.likelihood))
-    latent_process = {"latent": jnp.zeros(shape=(n_data, 1))}
-    return sort_dictionary(concat_dictionaries(likelihood, latent_process))
+# @dispatch(NonConjugatePosterior, int)
+# def initialise(gp: NonConjugatePosterior, n_data: int) -> dict:
+#     hyperparams = _initialise_hyperparams(gp.prior.kernel, gp.prior.mean_function)
+#     likelihood = concat_dictionaries(hyperparams, initialise(gp.likelihood))
+#     latent_process = {"latent": jnp.zeros(shape=(n_data, 1))}
+#     return sort_dictionary(concat_dictionaries(likelihood, latent_process))
 
 
-<<<<<<< HEAD
 # Helper function to complete a parameter set.
-=======
-@dispatch(Prior)
-def initialise(gp: Prior) -> dict:
-    hyperparams = _initialise_hyperparams(gp.kernel, gp.mean_function)
-    return sort_dictionary(hyperparams)
-
-
->>>>>>> 929fcb88
-def complete(params: dict, gp: Posterior, n_data: int = None) -> dict:
+def complete(params: dict, gp, n_data: int = None) -> dict:
     full_param_set = initialise(gp, n_data)
     return sort_dictionary(merge_dictionaries(full_param_set, params))